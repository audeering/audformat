--- conflicted
+++ resolved
@@ -1088,41 +1088,6 @@
             :ref:`table specifications <data-tables:Tables>`
 
     Returns:
-<<<<<<< HEAD
-        iterator in form of (file, sub_index)
-    """
-    index = to_segmented_index(index, allow_nat=False)
-    files = index.get_level_values('file').drop_duplicates()
-    for file in files:
-        select = index[index.get_loc(file)]
-        yield file, select
-
-
-def has_overlap(
-        index: pd.Index,
-) -> bool:
-    r"""Check if one or more segments overlap.
-    Args:
-        index: index object conform to
-            :ref:`table specifications <data-tables:Tables>`
-
-    Returns:
-        boolean
-    """
-
-    if index_type(index) == define.IndexType.FILEWISE:
-        return False
-
-    index = to_segmented_index(index, allow_nat=False)
-    for _, sub_index in iter_index_by_file(index):
-        sub_index = sub_index.sortlevel(define.IndexField.START)[0]
-        starts = sub_index.get_level_values(define.IndexField.START)
-        ends = sub_index.get_level_values(define.IndexField.END)
-        if any(ends[:-1] > starts[1:]):
-            return True
-
-    return False
-=======
         iterator in form of (file, sub_index) if the index is segmentwise
         otherwise (file, filewise_index(file))
 
@@ -1144,4 +1109,29 @@
         for file in files:
             select = index[index.get_loc(file)]
             yield file, select
->>>>>>> beb1f22b
+
+
+def has_overlap(
+        index: pd.Index,
+) -> bool:
+    r"""Check if one or more segments overlap.
+    Args:
+        index: index object conform to
+            :ref:`table specifications <data-tables:Tables>`
+
+    Returns:
+        boolean
+    """
+
+    if index_type(index) == define.IndexType.FILEWISE:
+        return False
+
+    index = to_segmented_index(index, allow_nat=False)
+    for _, sub_index in iter_index_by_file(index):
+        sub_index = sub_index.sortlevel(define.IndexField.START)[0]
+        starts = sub_index.get_level_values(define.IndexField.START)
+        ends = sub_index.get_level_values(define.IndexField.END)
+        if any(ends[:-1] > starts[1:]):
+            return True
+
+    return False